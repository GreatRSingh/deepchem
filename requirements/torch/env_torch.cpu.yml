--- conflicted
+++ resolved
@@ -15,10 +15,6 @@
     - git+https://github.com/diffqc/dqclibs.git
     - git+https://gitlab.com/libxc/libxc.git@6.0.0
     - basis-set-exchange
-<<<<<<< HEAD
     - h5py
     - pyscf
-=======
-    - pyscf
-    - h5py
->>>>>>> 44b0775a
+    - h5py