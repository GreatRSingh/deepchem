import pytest
try:
    import torch
    from deepchem.utils.differentiation_utils import EditableModule
    has_torch = True
except ModuleNotFoundError:
    has_torch = False


@pytest.mark.torch
def test_getparams():

    class A(EditableModule):

        def __init__(self, a):
            self.b = a * a

        def mult(self, x):
            return self.b * x

        def getparamnames(self, methodname, prefix=""):
            if methodname == "mult":
                return [prefix + "b"]
            else:
                raise KeyError()

    a = torch.tensor(2.0)
    x = torch.tensor(0.4)
    alpha = A(a)
    assert alpha.mult(x) == torch.tensor(1.6)
    assert alpha.getparams("mult") == [torch.tensor(4.)]


@pytest.mark.torch
def test_setparams():

    class A(EditableModule):

        def __init__(self, a):
            self.b = a * a

        def mult(self, x):
            return self.b * x

        def getparamnames(self, methodname, prefix=""):
            if methodname == "mult":
                return [prefix + "b"]
            else:
                raise KeyError()

    a = torch.tensor(2.0)
    x = torch.tensor(4.0)
    alpha = A(a)
    assert alpha.mult(x) == torch.tensor(16)
    alpha.setparams("mult", torch.tensor(5.0))
    assert alpha.mult(x) == torch.tensor(20.0)


@pytest.mark.torch
def test_cached_getparamnames():

    class A(EditableModule):

        def __init__(self, a):
            self.b = a * a

        def mult(self, x):
            return self.b * x

        def getparamnames(self, methodname, prefix=""):
            if methodname == "mult":
                return [prefix + "b"]
            else:
                raise KeyError()

    a = torch.tensor(2.0)
    alpha = A(a)
    assert alpha.cached_getparamnames("mult") == ["b"]


@pytest.mark.torch
def test_getuniqueparams():

    class A(EditableModule):

        def __init__(self, a):
            self.b = a * a

        def mult(self, x):
            return self.b**2 * x

        def getparamnames(self, methodname, prefix=""):
            if methodname == "mult":
                return [prefix + "b"]
            else:
                raise KeyError()

    a = torch.tensor(2.0)
    x = torch.tensor(0.4)
    alpha = A(a)
    assert alpha.mult(x) == torch.tensor(6.4)
    assert alpha.getuniqueparams("mult") == [torch.tensor(4.)]  # Not 16.0


@pytest.mark.torch
def test_setuniqueparams():

    class A(EditableModule):

        def __init__(self, a):
            self.b = a * a

        def mult(self, x):
            return self.b**2 * x

        def getparamnames(self, methodname, prefix=""):
            if methodname == "mult":
                return [prefix + "b"]
            else:
                raise KeyError()

    a = torch.tensor(2.0)
    x = torch.tensor(0.4)
    alpha = A(a)
    assert alpha.mult(x) == torch.tensor(6.4)
    assert alpha.getuniqueparams("mult") == [torch.tensor(4.)]
    alpha.setuniqueparams("mult", torch.tensor(5.0))
    assert alpha.mult(x) == torch.tensor(10.0)


@pytest.mark.torch
def test_get_unique_params_idxs():

    class A(EditableModule):

        def __init__(self, a):
            self.b = a * a
            self.c = a * a * a

        def mult(self, x):
            return self.b * self.c * x

        def getparamnames(self, methodname, prefix=""):
            if methodname == "mult":
                return [prefix + "b", prefix + "c"]
            else:
                raise KeyError()

    a = torch.tensor(2.0)
    x = torch.tensor(4.0)
    alpha = A(a)
    assert alpha.mult(x) == torch.tensor(128.0)
    assert alpha.getparams("mult") == [torch.tensor(4.), torch.tensor(8.)]
    assert alpha._get_unique_params_idxs("mult") == [0, 1]


@pytest.mark.torch
def test_assertparams():
    """Test that assertparams works correctly.
    also checks the private methods as they are used in it.
    - __assert_method_preserve
    - __assert_get_correct_params
    - __list_operating_params

    """

    class A(EditableModule):

        def __init__(self, a):
            self.b = a * a
            self.c = a * a * a

        def mult(self, x):
            return self.b * self.c * x

        def getparamnames(self, methodname, prefix=""):
            if methodname == "mult":
                return [prefix + "b", prefix + "c"]
            else:
                raise KeyError()

    a = torch.tensor(2.0)
    x = torch.tensor(4.0)
    alpha = A(a)
    assert alpha.mult(x) == torch.tensor(128.0)
    assert alpha.getparams("mult") == [torch.tensor(4.), torch.tensor(8.)]
    alpha.assertparams(alpha.mult, x)


@pytest.mark.torch
def test_getparamnames():

    class A(EditableModule):

        def __init__(self, a):
            self.b = a * a

        def mult(self, x):
            return self.b * x

        def getparamnames(self, methodname, prefix=""):
            if methodname == "mult":
                return [prefix + "b"]
            else:
                raise KeyError()

    a = torch.tensor(2.0).requires_grad_()
    x = torch.tensor(0.4).requires_grad_()
    alpha = A(a)
    assert alpha.mult(x) == torch.tensor(1.6000)
    assert alpha.getparamnames("mult") == ['b']


@pytest.mark.torch
def test_traverse_obj():
    from deepchem.utils.differentiation_utils.editable_module import _traverse_obj, torch_float_type

    class A:

        def __init__(self):
            self.a = 2
            self.b = torch.tensor(3.0)
            self.c = torch.tensor(4.0)
            self.d = torch.tensor(5.0)

    a = A()

    def action(elmt, name, objdict, key):
        print(name, elmt)

    def crit(elmt):
        return isinstance(elmt, torch.Tensor) and elmt.dtype in torch_float_type

    a = _traverse_obj(a, "", action, crit)  # Check Doesn't Crashes


@pytest.mark.torch
def test_get_tensor():
    from deepchem.utils.differentiation_utils.editable_module import _get_tensors

    class A:

        def __init__(self):
            self.a = 2
            self.b = torch.tensor(3.0)
            self.c = torch.tensor(4.0)
            self.d = torch.tensor(5.0)

    a = A()
    outputs = _get_tensors(a)
    assert outputs[0] == [torch.tensor(3.), torch.tensor(4.), torch.tensor(5.)]
    assert outputs[1] == ['b', 'c', 'd']


@pytest.mark.torch
def test_set_tensor():
    from deepchem.utils.differentiation_utils.editable_module import _set_tensors

    class A:

        def __init__(self):
            self.a = 2
            self.b = torch.tensor(3.0)
            self.c = torch.tensor(4.0)
            self.d = torch.tensor(5.0)

    a = A()
    _set_tensors(a, [torch.tensor(6.), torch.tensor(7.), torch.tensor(8.)])
    assert a.b == torch.tensor(6.)
<<<<<<< HEAD
    assert a.c == torch.tensor(7.)
=======
    assert a.c == torch.tensor(7.)


@pytest.mark.torch
def test_normalize_bcast_dims():
    from deepchem.utils.differentiation_utils import normalize_bcast_dims
    assert normalize_bcast_dims([1, 2, 3], [2, 3]) == [[1, 2, 3], [1, 2, 3]]


@pytest.mark.torch
def test_get_bcasted_dims():
    from deepchem.utils.differentiation_utils import get_bcasted_dims
    assert get_bcasted_dims([1, 2, 5], [2, 3, 4]) == [2, 3, 5]


@pytest.mark.torch
def test_match_dim():
    from deepchem.utils.differentiation_utils import match_dim
    x = torch.randn(10, 5)
    xq = torch.randn(10, 3)
    x_new, xq_new = match_dim(x, xq)
    assert x_new.shape == torch.Size([10, 5])
    assert xq_new.shape == torch.Size([10, 3])


def test_set_default_options():
    from deepchem.utils.differentiation_utils import set_default_option
    assert set_default_option({'a': 1, 'b': 2}, {'a': 3}) == {'a': 3, 'b': 2}


def test_get_and_pop_keys():
    from deepchem.utils.differentiation_utils import get_and_pop_keys
    assert get_and_pop_keys({'a': 1, 'b': 2}, ['a']) == {'a': 1}


def test_get_method():
    from deepchem.utils.differentiation_utils import get_method
    assert get_method('foo', {'bar': lambda: 1}, 'bar')() == 1


def test_dummy_context_manager():
    """Just checks that dummy_context_manager doesn't crash"""
    from deepchem.utils.differentiation_utils import dummy_context_manager
    with dummy_context_manager() as x:
        if x is None:
            pass
        else:
            raise AssertionError()


def test_assert_runtime():
    from deepchem.utils.differentiation_utils import assert_runtime
    try:
        assert_runtime(False, "This should fail")
    except RuntimeError:
        pass
>>>>>>> ee2e443b
<|MERGE_RESOLUTION|>--- conflicted
+++ resolved
@@ -267,9 +267,6 @@
     a = A()
     _set_tensors(a, [torch.tensor(6.), torch.tensor(7.), torch.tensor(8.)])
     assert a.b == torch.tensor(6.)
-<<<<<<< HEAD
-    assert a.c == torch.tensor(7.)
-=======
     assert a.c == torch.tensor(7.)
 
 
@@ -325,5 +322,4 @@
     try:
         assert_runtime(False, "This should fail")
     except RuntimeError:
-        pass
->>>>>>> ee2e443b
+        pass