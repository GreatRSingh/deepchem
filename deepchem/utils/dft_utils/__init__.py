"""
Density Functional Theory utilities.
"""
# flake8: noqa
import logging

logger_ = logging.getLogger(__name__)

from deepchem.utils.dft_utils.config import config

try:
    from deepchem.utils.dft_utils.hamilton.intor.lattice import Lattice

    from deepchem.utils.dft_utils.data.datastruct import ZType
    from deepchem.utils.dft_utils.data.datastruct import AtomPosType
    from deepchem.utils.dft_utils.data.datastruct import AtomZsType
    from deepchem.utils.dft_utils.data.datastruct import SpinParam
    from deepchem.utils.dft_utils.data.datastruct import ValGrad
    from deepchem.utils.dft_utils.data.datastruct import CGTOBasis
    from deepchem.utils.dft_utils.data.datastruct import AtomCGTOBasis
    from deepchem.utils.dft_utils.data.datastruct import BasisInpType

    from deepchem.utils.dft_utils.hamilton.orbparams import BaseOrbParams
    from deepchem.utils.dft_utils.hamilton.orbparams import QROrbParams
    from deepchem.utils.dft_utils.hamilton.orbparams import MatExpOrbParams

    from deepchem.utils.dft_utils.api.parser import parse_moldesc

    from deepchem.utils.dft_utils.grid.base_grid import BaseGrid

    from deepchem.utils.dft_utils.grid.radial_grid import RadialGrid
    from deepchem.utils.dft_utils.grid.radial_grid import get_xw_integration
    from deepchem.utils.dft_utils.grid.radial_grid import SlicedRadialGrid
    from deepchem.utils.dft_utils.grid.radial_grid import BaseGridTransform
    from deepchem.utils.dft_utils.grid.radial_grid import DE2Transformation
    from deepchem.utils.dft_utils.grid.radial_grid import LogM3Transformation
    from deepchem.utils.dft_utils.grid.radial_grid import TreutlerM4Transformation
    from deepchem.utils.dft_utils.grid.radial_grid import get_grid_transform

    from deepchem.utils.dft_utils.xc.base_xc import BaseXC
    from deepchem.utils.dft_utils.xc.base_xc import AddBaseXC
    from deepchem.utils.dft_utils.xc.base_xc import MulBaseXC
    from deepchem.utils.dft_utils.xc.libxc_wrapper import CalcLDALibXCPol
    from deepchem.utils.dft_utils.xc.libxc_wrapper import CalcLDALibXCUnpol
    from deepchem.utils.dft_utils.xc.libxc_wrapper import CalcGGALibXCUnpol
    from deepchem.utils.dft_utils.xc.libxc_wrapper import CalcGGALibXCPol
    from deepchem.utils.dft_utils.xc.libxc_wrapper import CalcMGGALibXCUnpol
    from deepchem.utils.dft_utils.xc.libxc_wrapper import CalcMGGALibXCPol
<<<<<<< HEAD
    from deepchem.utils.dft_utils.xc.libxc_wrapper import CalcLDALibXCUnpol
=======
>>>>>>> 867eece1
    from deepchem.utils.dft_utils.xc.libxc import LibXCLDA
    from deepchem.utils.dft_utils.xc.libxc import LibXCGGA
    from deepchem.utils.dft_utils.xc.libxc import LibXCMGGA

    from deepchem.utils.dft_utils.api.getxc import get_libxc
    from deepchem.utils.dft_utils.api.getxc import get_xc

    from deepchem.utils.dft_utils.df.base_df import BaseDF

    from deepchem.utils.dft_utils.hamilton.base_hamilton import BaseHamilton

    from deepchem.utils.dft_utils.system.base_system import BaseSystem

    from deepchem.utils.dft_utils.qccalc.base_qccalc import BaseQCCalc
    from deepchem.utils.dft_utils.qccalc.scf_qccalc import SCF_QCCalc
    from deepchem.utils.dft_utils.qccalc.scf_qccalc import BaseSCFEngine
    from deepchem.utils.dft_utils.qccalc.hf import HF
    from deepchem.utils.dft_utils.qccalc.hf import HFEngine
<<<<<<< HEAD
    from deepchem.utils.dft_utils.qccalc.ks import KS
    from deepchem.utils.dft_utils.qccalc.ks import KSEngine
=======
>>>>>>> 867eece1
except ModuleNotFoundError as e:
    logger_.warning(
        f'Skipped loading some Pytorch utilities, missing a dependency. {e}')<|MERGE_RESOLUTION|>--- conflicted
+++ resolved
@@ -46,10 +46,7 @@
     from deepchem.utils.dft_utils.xc.libxc_wrapper import CalcGGALibXCPol
     from deepchem.utils.dft_utils.xc.libxc_wrapper import CalcMGGALibXCUnpol
     from deepchem.utils.dft_utils.xc.libxc_wrapper import CalcMGGALibXCPol
-<<<<<<< HEAD
-    from deepchem.utils.dft_utils.xc.libxc_wrapper import CalcLDALibXCUnpol
-=======
->>>>>>> 867eece1
+
     from deepchem.utils.dft_utils.xc.libxc import LibXCLDA
     from deepchem.utils.dft_utils.xc.libxc import LibXCGGA
     from deepchem.utils.dft_utils.xc.libxc import LibXCMGGA
@@ -68,11 +65,8 @@
     from deepchem.utils.dft_utils.qccalc.scf_qccalc import BaseSCFEngine
     from deepchem.utils.dft_utils.qccalc.hf import HF
     from deepchem.utils.dft_utils.qccalc.hf import HFEngine
-<<<<<<< HEAD
     from deepchem.utils.dft_utils.qccalc.ks import KS
     from deepchem.utils.dft_utils.qccalc.ks import KSEngine
-=======
->>>>>>> 867eece1
 except ModuleNotFoundError as e:
     logger_.warning(
         f'Skipped loading some Pytorch utilities, missing a dependency. {e}')