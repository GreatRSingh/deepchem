--- conflicted
+++ resolved
@@ -776,7 +776,6 @@
 
 
 @pytest.mark.torch
-<<<<<<< HEAD
 def test_torch_combine_mean_std():
   """Test invoking the Torch equivalent of CombineMeanStd."""
   mean = np.random.rand(5, 3).astype(np.float32)
@@ -789,7 +788,8 @@
   assert np.allclose(result2, mean, atol=0.1)
   assert result1.shape == mean.shape and result1.shape == std.shape
   assert result2.shape == mean.shape and result2.shape == std.shape
-=======
+
+
 def test_torch_weighted_linear_combo():
   """Test invoking the Torch equivalent of WeightedLinearCombo."""
   input1 = np.random.rand(5, 10).astype(np.float32)
@@ -799,5 +799,4 @@
   assert len(layer.input_weights) == 2
   expected = torch.Tensor(input1) * layer.input_weights[0] + torch.Tensor(
       input2) * layer.input_weights[1]
-  assert torch.allclose(result, expected)
->>>>>>> 3bb5fbe0
+  assert torch.allclose(result, expected)