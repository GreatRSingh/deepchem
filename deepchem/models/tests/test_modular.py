--- conflicted
+++ resolved
@@ -2,99 +2,14 @@
 import deepchem as dc
 import numpy as np
 try:
+    try:
     from deepchem.models.torch_models.modular import ModularTorchModel
     import torch
     import torch.nn as nn
-<<<<<<< HEAD
 except:
     pass
-
-
-class ExampleTorchModel(ModularTorchModel):
-    """Example TorchModel for testing pretraining."""
-
-    def __init__(self, input_dim, d_hidden, n_layers, d_output, **kwargs):
-        self.input_dim = input_dim
-        self.d_hidden = d_hidden
-        self.n_layers = n_layers
-        self.d_output = d_output
-        self.components = self.build_components()
-        self.model = self.build_model()
-        super().__init__(self.model, self.components, **kwargs)
-
-    def build_components(self):
-        return {'encoder': self.encoder(), 'FF1': self.FF1(), 'FF2': self.FF2()}
-
-    def loss_func(self, inputs, labels, weights):
-        preds1 = self.components['FF1'](self.components['encoder'](inputs))
-        labels = labels[0]
-        loss1 = torch.nn.functional.mse_loss(preds1, labels)
-
-        preds2 = self.components['FF1'](inputs)
-        loss2 = torch.nn.functional.smooth_l1_loss(preds2, labels)
-        total_loss = loss1 + loss2
-        return (total_loss * weights[0]).mean()
-
-    def encoder(self):
-        embedding = []
-        for i in range(self.n_layers):
-            if i == 0:
-                embedding.append(nn.Linear(self.input_dim, self.d_hidden))
-                embedding.append(nn.ReLU())
-            else:
-                embedding.append(nn.Linear(self.d_hidden, self.d_hidden))
-                embedding.append(nn.ReLU())
-        return nn.Sequential(*embedding)
-
-    def FF1(self):
-        linear = nn.Linear(self.input_dim, self.d_output)
-        af = nn.Sigmoid()
-        return nn.Sequential(linear, af)
-
-    def FF2(self):
-        linear = nn.Linear(self.d_hidden, self.d_output)
-        af = nn.ReLU()
-        return nn.Sequential(linear, af)
-
-    def build_model(self):
-        encoder = self.encoder()
-        FF2 = self.FF2()
-        return nn.Sequential(encoder, FF2)
-
-
-class ExamplePretrainer(ModularTorchModel):
-
-    def __init__(self, model, pt_tasks, **kwargs):
-        self.source_model = model  # the pretrainer takes the original model as input in order to modify it
-        self.pt_tasks = pt_tasks
-        self.components = self.build_components()
-        self.model = self.build_model()
-        super().__init__(self.model, self.components, **kwargs)
-
-    def FF_pt(self):
-        linear = nn.Linear(self.source_model.d_hidden, self.pt_tasks)
-        af = nn.ReLU()
-        return nn.Sequential(linear, af)
-
-    def loss_func(self, inputs, labels, weights):
-        inputs = inputs[0]
-        labels = labels[0]
-        weights = weights[0]
-        preds = self.components['FF_pt'](self.components['encoder'](inputs))
-        loss = torch.nn.functional.mse_loss(preds, labels)
-        loss = loss * weights
-        loss = loss.mean()
-        return loss
-
-    def build_components(self):
-        pt_components = self.source_model.build_components()
-        pt_components.update({'FF_pt': self.FF_pt()})
-        return pt_components
-
-    def build_model(self):
-        return nn.Sequential(self.components['encoder'],
-                             self.components['FF_pt'])
-=======
+    import torch
+    import torch.nn as nn
 
     class ExampleTorchModel(ModularTorchModel):
         """Example TorchModel for testing pretraining."""
@@ -185,7 +100,6 @@
                                  self.components['FF_pt'])
 except:
     pass
->>>>>>> de36ca42
 
 
 @pytest.mark.torch
