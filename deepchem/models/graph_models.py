import collections

import deepchem as dc
import numpy as np
import tensorflow as tf

from typing import List, Union, Tuple, Iterable, Dict
from deepchem.utils.typing import OneOrMany, KerasLossFn, KerasActivationFn
from deepchem.data import Dataset, NumpyDataset, pad_features
from deepchem.feat.graph_features import ConvMolFeaturizer
from deepchem.feat.mol_graphs import ConvMol
from deepchem.metrics import to_one_hot
from deepchem.models import KerasModel, layers
from deepchem.models.losses import L2Loss, SoftmaxCrossEntropy, Loss
from deepchem.trans import undo_transforms
from tensorflow.keras.layers import Input, Dense, Reshape, Softmax, Dropout, Activation, BatchNormalization


class TrimGraphOutput(tf.keras.layers.Layer):
  """Trim the output to the correct number of samples.

  GraphGather always outputs fixed size batches.  This layer trims the output
  to the number of samples that were in the actual input tensors.
  """

  def __init__(self, **kwargs):
    super(TrimGraphOutput, self).__init__(**kwargs)

  def call(self, inputs):
    n_samples = tf.squeeze(inputs[1])
    return inputs[0][0:n_samples]


class WeaveModel(KerasModel):
  """Implements Google-style Weave Graph Convolutions

  This model implements the Weave style graph convolutions
  from [1]_.

  The biggest difference between WeaveModel style convolutions
  and GraphConvModel style convolutions is that Weave
  convolutions model bond features explicitly. This has the
  side effect that it needs to construct a NxN matrix
  explicitly to model bond interactions. This may cause
  scaling issues, but may possibly allow for better modeling
  of subtle bond effects.

  Note that [1]_ introduces a whole variety of different architectures for
  Weave models. The default settings in this class correspond to the W2N2
  variant from [1]_ which is the most commonly used variant..

  Examples
  --------

  Here's an example of how to fit a `WeaveModel` on a tiny sample dataset.
  
  >>> import numpy as np
  >>> import deepchem as dc
  >>> featurizer = dc.feat.WeaveFeaturizer()
  >>> X = featurizer(["C", "CC"])
  >>> y = np.array([1, 0])
  >>> dataset = dc.data.NumpyDataset(X, y)
  >>> model = dc.models.WeaveModel(n_tasks=1, n_weave=2, fully_connected_layer_sizes=[2000, 1000], mode="classification")
  >>> loss = model.fit(dataset)

  Note
  ----
  In general, the use of batch normalization can cause issues with NaNs. If
  you're having trouble with NaNs while using this model, consider setting
  `batch_normalize_kwargs={"trainable": False}` or turning off batch
  normalization entirely with `batch_normalize=False`.

  References
  ----------
  .. [1] Kearnes, Steven, et al. "Molecular graph convolutions: moving beyond
  fingerprints." Journal of computer-aided molecular design 30.8 (2016):
  595-608.

  """

  def __init__(self,
               n_tasks: int,
               n_atom_feat: OneOrMany[int] = 75,
               n_pair_feat: OneOrMany[int] = 14,
               n_hidden: int = 50,
               n_graph_feat: int = 128,
               n_weave: int = 2,
               fully_connected_layer_sizes: List[int] = [2000, 100],
               weight_init_stddevs: OneOrMany[float] = [0.01, 0.04],
               bias_init_consts: OneOrMany[float] = [0.5, 3.0],
               weight_decay_penalty: float = 0.0,
               weight_decay_penalty_type: str = "l2",
               dropouts: OneOrMany[float] = 0.25,
               activation_fns: OneOrMany[KerasActivationFn] = tf.nn.relu,
               batch_normalize: bool = True,
               batch_normalize_kwargs: Dict = {
                   "renorm": True,
                   "fused": False
               },
               gaussian_expand: bool = True,
               compress_post_gaussian_expansion: bool = False,
               mode: str = "classification",
               n_classes: int = 2,
               batch_size: int = 100,
               **kwargs):
    """
    Parameters
    ----------
    n_tasks: int
      Number of tasks
    n_atom_feat: int, optional
      Number of features per atom.
    n_pair_feat: int, optional
      Number of features per pair of atoms.
    n_hidden: int, optional
      Number of units(convolution depths) in corresponding hidden layer
    n_graph_feat: int, optional
      Number of output features for each molecule(graph)
    n_weave: int, optional
      The number of weave layers in this model.
    fully_connected_layer_sizes: list
      The size of each dense layer in the network.  The length of
      this list determines the number of layers.
    weight_init_stddevs: list or float
      The standard deviation of the distribution to use for weight
      initialization of each layer.  The length of this list should
      equal len(layer_sizes).  Alternatively this may be a single
      value instead of a list, in which case the same value is used
      for every layer.
    bias_init_consts: list or float
      The value to initialize the biases in each layer to.  The
      length of this list should equal len(layer_sizes).
      Alternatively this may be a single value instead of a list, in
      which case the same value is used for every layer.
    weight_decay_penalty: float
      The magnitude of the weight decay penalty to use
    weight_decay_penalty_type: str
      The type of penalty to use for weight decay, either 'l1' or 'l2'
    dropouts: list or float
      The dropout probablity to use for each layer.  The length of this list
      should equal len(layer_sizes).  Alternatively this may be a single value
      instead of a list, in which case the same value is used for every layer.
    activation_fns: list or object
      The Tensorflow activation function to apply to each layer.  The length
      of this list should equal len(layer_sizes).  Alternatively this may be a
      single value instead of a list, in which case the same value is used for
      every layer.
    batch_normalize: bool, optional (default True)
      If this is turned on, apply batch normalization before applying
      activation functions on convolutional and fully connected layers.
    batch_normalize_kwargs: Dict, optional (default `{"renorm"=True, "fused": False}`)
      Batch normalization is a complex layer which has many potential
      argumentswhich change behavior. This layer accepts user-defined
      parameters which are passed to all `BatchNormalization` layers in
      `WeaveModel`, `WeaveLayer`, and `WeaveGather`.
    gaussian_expand: boolean, optional (default True)
      Whether to expand each dimension of atomic features by gaussian
      histogram
    compress_post_gaussian_expansion: bool, optional (default False)
      If True, compress the results of the Gaussian expansion back to the
      original dimensions of the input.
    mode: str
      Either "classification" or "regression" for type of model.
    n_classes: int
      Number of classes to predict (only used in classification mode)
    """
    if mode not in ['classification', 'regression']:
      raise ValueError("mode must be either 'classification' or 'regression'")

    if not isinstance(n_atom_feat, collections.Sequence):
      n_atom_feat = [n_atom_feat] * n_weave
    if not isinstance(n_pair_feat, collections.Sequence):
      n_pair_feat = [n_pair_feat] * n_weave
    n_layers = len(fully_connected_layer_sizes)
    if not isinstance(weight_init_stddevs, collections.Sequence):
      weight_init_stddevs = [weight_init_stddevs] * n_layers
    if not isinstance(bias_init_consts, collections.Sequence):
      bias_init_consts = [bias_init_consts] * n_layers
    if not isinstance(dropouts, collections.Sequence):
      dropouts = [dropouts] * n_layers
    if not isinstance(activation_fns, collections.Sequence):
      activation_fns = [activation_fns] * n_layers
    if weight_decay_penalty != 0.0:
      if weight_decay_penalty_type == 'l1':
        regularizer = tf.keras.regularizers.l1(weight_decay_penalty)
      else:
        regularizer = tf.keras.regularizers.l2(weight_decay_penalty)
    else:
      regularizer = None

    self.n_tasks = n_tasks
    self.n_atom_feat = n_atom_feat
    self.n_pair_feat = n_pair_feat
    self.n_hidden = n_hidden
    self.n_graph_feat = n_graph_feat
    self.mode = mode
    self.n_classes = n_classes

    # Build the model.

    atom_features = Input(shape=(self.n_atom_feat[0],))
    pair_features = Input(shape=(self.n_pair_feat[0],))
    pair_split = Input(shape=tuple(), dtype=tf.int32)
    atom_split = Input(shape=tuple(), dtype=tf.int32)
    atom_to_pair = Input(shape=(2,), dtype=tf.int32)
    inputs = [atom_features, pair_features, pair_split, atom_to_pair]
    for ind in range(n_weave):
      n_atom = self.n_atom_feat[ind]
      n_pair = self.n_pair_feat[ind]
      if ind < n_weave - 1:
        n_atom_next = self.n_atom_feat[ind + 1]
        n_pair_next = self.n_pair_feat[ind + 1]
      else:
        n_atom_next = n_hidden
        n_pair_next = n_hidden
      weave_layer_ind_A, weave_layer_ind_P = layers.WeaveLayer(
          n_atom_input_feat=n_atom,
          n_pair_input_feat=n_pair,
          n_atom_output_feat=n_atom_next,
          n_pair_output_feat=n_pair_next,
          batch_normalize=batch_normalize)(inputs)
      inputs = [weave_layer_ind_A, weave_layer_ind_P, pair_split, atom_to_pair]
    # Final atom-layer convolution. Note this differs slightly from the paper
    # since we use a tanh activation. This seems necessary for numerical
    # stability.
    dense1 = Dense(self.n_graph_feat, activation=tf.nn.tanh)(weave_layer_ind_A)
    if batch_normalize:
      dense1 = BatchNormalization(**batch_normalize_kwargs)(dense1)
    weave_gather = layers.WeaveGather(
        batch_size,
        n_input=self.n_graph_feat,
        gaussian_expand=gaussian_expand,
        compress_post_gaussian_expansion=compress_post_gaussian_expansion)(
            [dense1, atom_split])

    if n_layers > 0:
      # Now fully connected layers
      input_layer = weave_gather
      for layer_size, weight_stddev, bias_const, dropout, activation_fn in zip(
          fully_connected_layer_sizes, weight_init_stddevs, bias_init_consts,
          dropouts, activation_fns):
        layer = Dense(
            layer_size,
            kernel_initializer=tf.keras.initializers.TruncatedNormal(
                stddev=weight_stddev),
            bias_initializer=tf.constant_initializer(value=bias_const),
<<<<<<< HEAD
            kernel_regularizer=regularizer)(weave_gather)
=======
            kernel_regularizer=regularizer)(input_layer)
>>>>>>> d997acf3
        if dropout > 0.0:
          layer = Dropout(rate=dropout)(layer)
        if batch_normalize:
          # Should this allow for training?
          layer = BatchNormalization(**batch_normalize_kwargs)(layer)
        layer = Activation(activation_fn)(layer)
        input_layer = layer
      output = input_layer
    else:
      output = weave_gather

    n_tasks = self.n_tasks
    if self.mode == 'classification':
      n_classes = self.n_classes
      logits = Reshape((n_tasks, n_classes))(Dense(n_tasks * n_classes)(output))
      output = Softmax()(logits)
      outputs = [output, logits]
      output_types = ['prediction', 'loss']
      loss: Loss = SoftmaxCrossEntropy()
    else:
      output = Dense(n_tasks)(output)
      outputs = [output]
      output_types = ['prediction']
      loss = L2Loss()
    model = tf.keras.Model(
        inputs=[
            atom_features, pair_features, pair_split, atom_split, atom_to_pair
        ],
        outputs=outputs)
    super(WeaveModel, self).__init__(
        model, loss, output_types=output_types, batch_size=batch_size, **kwargs)

  def default_generator(
      self,
      dataset: Dataset,
      epochs: int = 1,
      mode: str = 'fit',
      deterministic: bool = True,
      pad_batches: bool = True) -> Iterable[Tuple[List, List, List]]:
    """Convert a dataset into the tensors needed for learning.

    Parameters
    ----------
    dataset: `dc.data.Dataset`
      Dataset to convert
    epochs: int, optional (Default 1)
      Number of times to walk over `dataset`
    mode: str, optional (Default 'fit')
      Ignored in this implementation.
    deterministic: bool, optional (Default True)
      Whether the dataset should be walked in a deterministic fashion
    pad_batches: bool, optional (Default True)
      If true, each returned batch will have size `self.batch_size`.

    Returns
    -------
    Iterator which walks over the batches
    """

    for epoch in range(epochs):
      for (X_b, y_b, w_b, ids_b) in dataset.iterbatches(
          batch_size=self.batch_size,
          deterministic=deterministic,
          pad_batches=pad_batches):
        if y_b is not None:
          if self.mode == 'classification':
            y_b = to_one_hot(y_b.flatten(), self.n_classes).reshape(
                -1, self.n_tasks, self.n_classes)
        atom_feat = []
        pair_feat = []
        atom_split = []
        atom_to_pair = []
        pair_split = []
        start = 0
        for im, mol in enumerate(X_b):
          n_atoms = mol.get_num_atoms()
          # number of atoms in each molecule
          atom_split.extend([im] * n_atoms)
          # index of pair features
          C0, C1 = np.meshgrid(np.arange(n_atoms), np.arange(n_atoms))
          atom_to_pair.append(
              np.transpose(
                  np.array([C1.flatten() + start,
                            C0.flatten() + start])))
          # number of pairs for each atom
          pair_split.extend(C1.flatten() + start)
          start = start + n_atoms

          # atom features
          atom_feat.append(mol.get_atom_features())
          # pair features
          pair_feat.append(
              np.reshape(mol.get_pair_features(),
                         (n_atoms * n_atoms, self.n_pair_feat[0])))

        inputs = [
            np.concatenate(atom_feat, axis=0),
            np.concatenate(pair_feat, axis=0),
            np.array(pair_split),
            np.array(atom_split),
            np.concatenate(atom_to_pair, axis=0)
        ]
        yield (inputs, [y_b], [w_b])


class DTNNModel(KerasModel):
  """Deep Tensor Neural Networks

  This class implements deep tensor neural networks as first defined in [1]_

  References
  ----------
  .. [1] Schütt, Kristof T., et al. "Quantum-chemical insights from deep
  tensor neural networks." Nature communications 8.1 (2017): 1-8.
  """

  def __init__(self,
               n_tasks,
               n_embedding=30,
               n_hidden=100,
               n_distance=100,
               distance_min=-1,
               distance_max=18,
               output_activation=True,
               mode="regression",
               dropout=0.0,
               **kwargs):
    """
    Parameters
    ----------
    n_tasks: int
      Number of tasks
    n_embedding: int, optional
      Number of features per atom.
    n_hidden: int, optional
      Number of features for each molecule after DTNNStep
    n_distance: int, optional
      granularity of distance matrix
      step size will be (distance_max-distance_min)/n_distance
    distance_min: float, optional
      minimum distance of atom pairs, default = -1 Angstorm
    distance_max: float, optional
      maximum distance of atom pairs, default = 18 Angstorm
    mode: str
      Only "regression" is currently supported.
    dropout: float
      the dropout probablity to use.
    """
    if mode not in ['regression']:
      raise ValueError("Only 'regression' mode is currently supported")
    self.n_tasks = n_tasks
    self.n_embedding = n_embedding
    self.n_hidden = n_hidden
    self.n_distance = n_distance
    self.distance_min = distance_min
    self.distance_max = distance_max
    self.step_size = (distance_max - distance_min) / n_distance
    self.steps = np.array(
        [distance_min + i * self.step_size for i in range(n_distance)])
    self.steps = np.expand_dims(self.steps, 0)
    self.output_activation = output_activation
    self.mode = mode
    self.dropout = dropout

    # Build the model.

    atom_number = Input(shape=tuple(), dtype=tf.int32)
    distance = Input(shape=(self.n_distance,))
    atom_membership = Input(shape=tuple(), dtype=tf.int32)
    distance_membership_i = Input(shape=tuple(), dtype=tf.int32)
    distance_membership_j = Input(shape=tuple(), dtype=tf.int32)

    dtnn_embedding = layers.DTNNEmbedding(
        n_embedding=self.n_embedding)(atom_number)
    if self.dropout > 0.0:
      dtnn_embedding = Dropout(rate=self.dropout)(dtnn_embedding)
    dtnn_layer1 = layers.DTNNStep(
        n_embedding=self.n_embedding, n_distance=self.n_distance)([
            dtnn_embedding, distance, distance_membership_i,
            distance_membership_j
        ])
    if self.dropout > 0.0:
      dtnn_layer1 = Dropout(rate=self.dropout)(dtnn_layer1)
    dtnn_layer2 = layers.DTNNStep(
        n_embedding=self.n_embedding, n_distance=self.n_distance)([
            dtnn_layer1, distance, distance_membership_i, distance_membership_j
        ])
    if self.dropout > 0.0:
      dtnn_layer2 = Dropout(rate=self.dropout)(dtnn_layer2)
    dtnn_gather = layers.DTNNGather(
        n_embedding=self.n_embedding,
        layer_sizes=[self.n_hidden],
        n_outputs=self.n_tasks,
        output_activation=self.output_activation)(
            [dtnn_layer2, atom_membership])
    if self.dropout > 0.0:
      dtnn_gather = Dropout(rate=self.dropout)(dtnn_gather)

    n_tasks = self.n_tasks
    output = Dense(n_tasks)(dtnn_gather)
    model = tf.keras.Model(
        inputs=[
            atom_number, distance, atom_membership, distance_membership_i,
            distance_membership_j
        ],
        outputs=[output])
    super(DTNNModel, self).__init__(model, L2Loss(), **kwargs)

  def compute_features_on_batch(self, X_b):
    """Computes the values for different Feature Layers on given batch

    A tf.py_func wrapper is written around this when creating the
    input_fn for tf.Estimator

    """
    distance = []
    atom_membership = []
    distance_membership_i = []
    distance_membership_j = []
    num_atoms = list(map(sum, X_b.astype(bool)[:, :, 0]))
    atom_number = [
        np.round(
            np.power(2 * np.diag(X_b[i, :num_atoms[i], :num_atoms[i]]),
                     1 / 2.4)).astype(int) for i in range(len(num_atoms))
    ]
    start = 0
    for im, molecule in enumerate(atom_number):
      distance_matrix = np.outer(
          molecule, molecule) / X_b[im, :num_atoms[im], :num_atoms[im]]
      np.fill_diagonal(distance_matrix, -100)
      distance.append(np.expand_dims(distance_matrix.flatten(), 1))
      atom_membership.append([im] * num_atoms[im])
      membership = np.array([np.arange(num_atoms[im])] * num_atoms[im])
      membership_i = membership.flatten(order='F')
      membership_j = membership.flatten()
      distance_membership_i.append(membership_i + start)
      distance_membership_j.append(membership_j + start)
      start = start + num_atoms[im]

    atom_number = np.concatenate(atom_number).astype(np.int32)
    distance = np.concatenate(distance, axis=0)
    gaussian_dist = np.exp(
        -np.square(distance - self.steps) / (2 * self.step_size**2))
    gaussian_dist = gaussian_dist.astype(np.float32)
    atom_mem = np.concatenate(atom_membership).astype(np.int32)
    dist_mem_i = np.concatenate(distance_membership_i).astype(np.int32)
    dist_mem_j = np.concatenate(distance_membership_j).astype(np.int32)

    features = [atom_number, gaussian_dist, atom_mem, dist_mem_i, dist_mem_j]

    return features

  def default_generator(self,
                        dataset,
                        epochs=1,
                        mode='fit',
                        deterministic=True,
                        pad_batches=True):
    for epoch in range(epochs):
      for (X_b, y_b, w_b, ids_b) in dataset.iterbatches(
          batch_size=self.batch_size,
          deterministic=deterministic,
          pad_batches=pad_batches):
        yield (self.compute_features_on_batch(X_b), [y_b], [w_b])


class DAGModel(KerasModel):
  """Directed Acyclic Graph models for molecular property prediction.

    This model is based on the following paper: 

    Lusci, Alessandro, Gianluca Pollastri, and Pierre Baldi. "Deep architectures and deep learning in chemoinformatics: the prediction of aqueous solubility for drug-like molecules." Journal of chemical information and modeling 53.7 (2013): 1563-1575.

   The basic idea for this paper is that a molecule is usually
   viewed as an undirected graph. However, you can convert it to
   a series of directed graphs. The idea is that for each atom,
   you make a DAG using that atom as the vertex of the DAG and
   edges pointing "inwards" to it. This transformation is
   implemented in
   `dc.trans.transformers.DAGTransformer.UG_to_DAG`.

   This model accepts ConvMols as input, just as GraphConvModel
   does, but these ConvMol objects must be transformed by
   dc.trans.DAGTransformer. 

   As a note, performance of this model can be a little
   sensitive to initialization. It might be worth training a few
   different instantiations to get a stable set of parameters.
   """

  def __init__(self,
               n_tasks,
               max_atoms=50,
               n_atom_feat=75,
               n_graph_feat=30,
               n_outputs=30,
               layer_sizes=[100],
               layer_sizes_gather=[100],
               dropout=None,
               mode="classification",
               n_classes=2,
               uncertainty=False,
               batch_size=100,
               **kwargs):
    """   
    Parameters
    ----------
    n_tasks: int
      Number of tasks.
    max_atoms: int, optional
      Maximum number of atoms in a molecule, should be defined based on dataset.
    n_atom_feat: int, optional
      Number of features per atom.
    n_graph_feat: int, optional
      Number of features for atom in the graph.
    n_outputs: int, optional
      Number of features for each molecule.
    layer_sizes: list of int, optional
      List of hidden layer size(s) in the propagation step:
      length of this list represents the number of hidden layers,
      and each element is the width of corresponding hidden layer.
    layer_sizes_gather: list of int, optional
      List of hidden layer size(s) in the gather step.
    dropout: None or float, optional
      Dropout probability, applied after each propagation step and gather step.
    mode: str, optional
      Either "classification" or "regression" for type of model.
    n_classes: int
      the number of classes to predict (only used in classification mode)
    uncertainty: bool
      if True, include extra outputs and loss terms to enable the uncertainty
      in outputs to be predicted
    """
    if mode not in ['classification', 'regression']:
      raise ValueError("mode must be either 'classification' or 'regression'")
    self.n_tasks = n_tasks
    self.max_atoms = max_atoms
    self.n_atom_feat = n_atom_feat
    self.n_graph_feat = n_graph_feat
    self.n_outputs = n_outputs
    self.layer_sizes = layer_sizes
    self.layer_sizes_gather = layer_sizes_gather
    self.dropout = dropout
    self.mode = mode
    self.n_classes = n_classes
    self.uncertainty = uncertainty
    if uncertainty:
      if mode != "regression":
        raise ValueError("Uncertainty is only supported in regression mode")
      if dropout is None or dropout == 0.0:
        raise ValueError('Dropout must be included to predict uncertainty')

    # Build the model.

    atom_features = Input(shape=(self.n_atom_feat,))
    parents = Input(shape=(self.max_atoms, self.max_atoms), dtype=tf.int32)
    calculation_orders = Input(shape=(self.max_atoms,), dtype=tf.int32)
    calculation_masks = Input(shape=(self.max_atoms,), dtype=tf.bool)
    membership = Input(shape=tuple(), dtype=tf.int32)
    n_atoms = Input(shape=tuple(), dtype=tf.int32)
    dag_layer1 = layers.DAGLayer(
        n_graph_feat=self.n_graph_feat,
        n_atom_feat=self.n_atom_feat,
        max_atoms=self.max_atoms,
        layer_sizes=self.layer_sizes,
        dropout=self.dropout,
        batch_size=batch_size)([
            atom_features, parents, calculation_orders, calculation_masks,
            n_atoms
        ])
    dag_gather = layers.DAGGather(
        n_graph_feat=self.n_graph_feat,
        n_outputs=self.n_outputs,
        max_atoms=self.max_atoms,
        layer_sizes=self.layer_sizes_gather,
        dropout=self.dropout)([dag_layer1, membership])
    n_tasks = self.n_tasks
    if self.mode == 'classification':
      n_classes = self.n_classes
      logits = Reshape((n_tasks,
                        n_classes))(Dense(n_tasks * n_classes)(dag_gather))
      output = Softmax()(logits)
      outputs = [output, logits]
      output_types = ['prediction', 'loss']
      loss = SoftmaxCrossEntropy()
    else:
      output = Dense(n_tasks)(dag_gather)
      if self.uncertainty:
        log_var = Dense(n_tasks)(dag_gather)
        var = Activation(tf.exp)(log_var)
        outputs = [output, var, output, log_var]
        output_types = ['prediction', 'variance', 'loss', 'loss']

        def loss(outputs, labels, weights):
          diff = labels[0] - outputs[0]
          return tf.reduce_mean(diff * diff / tf.exp(outputs[1]) + outputs[1])
      else:
        outputs = [output]
        output_types = ['prediction']
        loss = L2Loss()
    model = tf.keras.Model(
        inputs=[
            atom_features,
            parents,
            calculation_orders,
            calculation_masks,
            membership,
            n_atoms  #, dropout_switch
        ],
        outputs=outputs)
    super(DAGModel, self).__init__(
        model, loss, output_types=output_types, batch_size=batch_size, **kwargs)

  def default_generator(self,
                        dataset,
                        epochs=1,
                        mode='fit',
                        deterministic=True,
                        pad_batches=True):
    """Convert a dataset into the tensors needed for learning"""
    for epoch in range(epochs):
      for (X_b, y_b, w_b, ids_b) in dataset.iterbatches(
          batch_size=self.batch_size,
          deterministic=deterministic,
          pad_batches=pad_batches):

        if y_b is not None and self.mode == 'classification':
          y_b = to_one_hot(y_b.flatten(), self.n_classes).reshape(
              -1, self.n_tasks, self.n_classes)

        atoms_per_mol = [mol.get_num_atoms() for mol in X_b]
        n_atoms = sum(atoms_per_mol)
        start_index = [0] + list(np.cumsum(atoms_per_mol)[:-1])

        atoms_all = []
        # calculation orders for a batch of molecules
        parents_all = []
        calculation_orders = []
        calculation_masks = []
        membership = []
        for idm, mol in enumerate(X_b):
          # padding atom features vector of each molecule with 0
          atoms_all.append(mol.get_atom_features())
          parents = mol.parents
          parents_all.extend(parents)
          calculation_index = np.array(parents)[:, :, 0]
          mask = np.array(calculation_index - self.max_atoms, dtype=bool)
          calculation_orders.append(calculation_index + start_index[idm])
          calculation_masks.append(mask)
          membership.extend([idm] * atoms_per_mol[idm])
        if mode == 'predict':
          dropout = np.array(0.0)
        else:
          dropout = np.array(1.0)

        yield ([
            np.concatenate(atoms_all, axis=0),
            np.stack(parents_all, axis=0),
            np.concatenate(calculation_orders, axis=0),
            np.concatenate(calculation_masks, axis=0),
            np.array(membership),
            np.array(n_atoms), dropout
        ], [y_b], [w_b])


class _GraphConvKerasModel(tf.keras.Model):

  def __init__(self,
               n_tasks,
               graph_conv_layers,
               dense_layer_size=128,
               dropout=0.0,
               mode="classification",
               number_atom_features=75,
               n_classes=2,
               batch_normalize=True,
               uncertainty=False,
               batch_size=100):
    """An internal keras model class.

    The graph convolutions use a nonstandard control flow so the
    standard Keras functional API can't support them. We instead
    use the imperative "subclassing" API to implement the graph
    convolutions.

    All arguments have the same meaning as in GraphConvModel.
    """
    super(_GraphConvKerasModel, self).__init__()
    if mode not in ['classification', 'regression']:
      raise ValueError("mode must be either 'classification' or 'regression'")

    self.mode = mode
    self.uncertainty = uncertainty

    if not isinstance(dropout, collections.Sequence):
      dropout = [dropout] * (len(graph_conv_layers) + 1)
    if len(dropout) != len(graph_conv_layers) + 1:
      raise ValueError('Wrong number of dropout probabilities provided')
    if uncertainty:
      if mode != "regression":
        raise ValueError("Uncertainty is only supported in regression mode")
      if any(d == 0.0 for d in dropout):
        raise ValueError(
            'Dropout must be included in every layer to predict uncertainty')

    self.graph_convs = [
        layers.GraphConv(layer_size, activation_fn=tf.nn.relu)
        for layer_size in graph_conv_layers
    ]
    self.batch_norms = [
        BatchNormalization(fused=False) if batch_normalize else None
        for _ in range(len(graph_conv_layers) + 1)
    ]
    self.dropouts = [
        Dropout(rate=rate) if rate > 0.0 else None for rate in dropout
    ]
    self.graph_pools = [layers.GraphPool() for _ in graph_conv_layers]
    self.dense = Dense(dense_layer_size, activation=tf.nn.relu)
    self.graph_gather = layers.GraphGather(
        batch_size=batch_size, activation_fn=tf.nn.tanh)
    self.trim = TrimGraphOutput()
    if self.mode == 'classification':
      self.reshape_dense = Dense(n_tasks * n_classes)
      self.reshape = Reshape((n_tasks, n_classes))
      self.softmax = Softmax()
    else:
      self.regression_dense = Dense(n_tasks)
      if self.uncertainty:
        self.uncertainty_dense = Dense(n_tasks)
        self.uncertainty_trim = TrimGraphOutput()
        self.uncertainty_activation = Activation(tf.exp)

  def call(self, inputs, training=False):
    atom_features = inputs[0]
    degree_slice = tf.cast(inputs[1], dtype=tf.int32)
    membership = tf.cast(inputs[2], dtype=tf.int32)
    n_samples = tf.cast(inputs[3], dtype=tf.int32)
    deg_adjs = [tf.cast(deg_adj, dtype=tf.int32) for deg_adj in inputs[4:]]

    in_layer = atom_features
    for i in range(len(self.graph_convs)):
      gc_in = [in_layer, degree_slice, membership] + deg_adjs
      gc1 = self.graph_convs[i](gc_in)
      if self.batch_norms[i] is not None:
        gc1 = self.batch_norms[i](gc1, training=training)
      if training and self.dropouts[i] is not None:
        gc1 = self.dropouts[i](gc1, training=training)
      gp_in = [gc1, degree_slice, membership] + deg_adjs
      in_layer = self.graph_pools[i](gp_in)
    dense = self.dense(in_layer)
    if self.batch_norms[-1] is not None:
      dense = self.batch_norms[-1](dense, training=training)
    if training and self.dropouts[-1] is not None:
      dense = self.dropouts[-1](dense, training=training)
    neural_fingerprint = self.graph_gather([dense, degree_slice, membership] +
                                           deg_adjs)
    if self.mode == 'classification':
      logits = self.reshape(self.reshape_dense(neural_fingerprint))
      logits = self.trim([logits, n_samples])
      output = self.softmax(logits)
      outputs = [output, logits, neural_fingerprint]
    else:
      output = self.regression_dense(neural_fingerprint)
      output = self.trim([output, n_samples])
      if self.uncertainty:
        log_var = self.uncertainty_dense(neural_fingerprint)
        log_var = self.uncertainty_trim([log_var, n_samples])
        var = self.uncertainty_activation(log_var)
        outputs = [output, var, output, log_var, neural_fingerprint]
      else:
        outputs = [output, neural_fingerprint]

    return outputs


class GraphConvModel(KerasModel):
  """Graph Convolutional Models.

  This class implements the graph convolutional model from the
  following paper [1]_. These graph convolutions start with a per-atom set of
  descriptors for each atom in a molecule, then combine and recombine these
  descriptors over convolutional layers.
  following [1]_.


  References
  ----------
  .. [1] Duvenaud, David K., et al. "Convolutional networks on graphs for
  learning molecular fingerprints." Advances in neural information processing
  systems. 2015.
  """

  def __init__(self,
               n_tasks: int,
               graph_conv_layers: List[int] = [64, 64],
               dense_layer_size: int = 128,
               dropout: float = 0.0,
               mode: str = "classification",
               number_atom_features: int = 75,
               n_classes: int = 2,
               batch_size: int = 100,
               batch_normalize: bool = True,
               uncertainty: bool = False,
               **kwargs):
    """The wrapper class for graph convolutions.

    Note that since the underlying _GraphConvKerasModel class is
    specified using imperative subclassing style, this model
    cannout make predictions for arbitrary outputs. 

    Parameters
    ----------
    n_tasks: int
      Number of tasks
    graph_conv_layers: list of int
      Width of channels for the Graph Convolution Layers
    dense_layer_size: int
      Width of channels for Atom Level Dense Layer before GraphPool
    dropout: list or float
      the dropout probablity to use for each layer.  The length of this list
      should equal len(graph_conv_layers)+1 (one value for each convolution
      layer, and one for the dense layer).  Alternatively this may be a single
      value instead of a list, in which case the same value is used for every
      layer.
    mode: str
      Either "classification" or "regression"
    number_atom_features: int
      75 is the default number of atom features created, but
      this can vary if various options are passed to the
      function atom_features in graph_features
    n_classes: int
      the number of classes to predict (only used in classification mode)
    batch_normalize: True
      if True, apply batch normalization to model
    uncertainty: bool
      if True, include extra outputs and loss terms to enable the uncertainty
      in outputs to be predicted
    """
    self.mode = mode
    self.n_tasks = n_tasks
    self.n_classes = n_classes
    self.batch_size = batch_size
    self.uncertainty = uncertainty
    model = _GraphConvKerasModel(
        n_tasks,
        graph_conv_layers=graph_conv_layers,
        dense_layer_size=dense_layer_size,
        dropout=dropout,
        mode=mode,
        number_atom_features=number_atom_features,
        n_classes=n_classes,
        batch_normalize=batch_normalize,
        uncertainty=uncertainty,
        batch_size=batch_size)
    if mode == "classification":
      output_types = ['prediction', 'loss', 'embedding']
      loss: Union[Loss, KerasLossFn] = SoftmaxCrossEntropy()
    else:
      if self.uncertainty:
        output_types = ['prediction', 'variance', 'loss', 'loss', 'embedding']

        def loss(outputs, labels, weights):
          diff = labels[0] - outputs[0]
          return tf.reduce_mean(diff * diff / tf.exp(outputs[1]) + outputs[1])
      else:
        output_types = ['prediction', 'embedding']
        loss = L2Loss()
    super(GraphConvModel, self).__init__(
        model, loss, output_types=output_types, batch_size=batch_size, **kwargs)

  def default_generator(self,
                        dataset,
                        epochs=1,
                        mode='fit',
                        deterministic=True,
                        pad_batches=True):
    for epoch in range(epochs):
      for (X_b, y_b, w_b, ids_b) in dataset.iterbatches(
          batch_size=self.batch_size,
          deterministic=deterministic,
          pad_batches=pad_batches):
        if self.mode == 'classification':
          y_b = to_one_hot(y_b.flatten(), self.n_classes).reshape(
              -1, self.n_tasks, self.n_classes)
        multiConvMol = ConvMol.agglomerate_mols(X_b)
        n_samples = np.array(X_b.shape[0])
        inputs = [
            multiConvMol.get_atom_features(), multiConvMol.deg_slice,
            np.array(multiConvMol.membership), n_samples
        ]
        for i in range(1, len(multiConvMol.get_deg_adjacency_lists())):
          inputs.append(multiConvMol.get_deg_adjacency_lists()[i])
        yield (inputs, [y_b], [w_b])


class MPNNModel(KerasModel):
  """ Message Passing Neural Network,

  Message Passing Neural Networks treat graph convolutional
  operations as an instantiation of a more general message
  passing schem. Recall that message passing in a graph is when
  nodes in a graph send each other "messages" and update their
  internal state as a consequence of these messages.

  Ordering structures in this model are built according to [1]_

  References
  ----------
  .. [1] Vinyals, Oriol, Samy Bengio, and Manjunath Kudlur. "Order matters:
  Sequence to sequence for sets." arXiv preprint arXiv:1511.06391 (2015).
  """

  def __init__(self,
               n_tasks,
               n_atom_feat=70,
               n_pair_feat=8,
               n_hidden=100,
               T=5,
               M=10,
               mode="regression",
               dropout=0.0,
               n_classes=2,
               uncertainty=False,
               batch_size=100,
               **kwargs):
    """
    Parameters
    ----------
    n_tasks: int
      Number of tasks
    n_atom_feat: int, optional
      Number of features per atom.
    n_pair_feat: int, optional
      Number of features per pair of atoms.
    n_hidden: int, optional
      Number of units(convolution depths) in corresponding hidden layer
    n_graph_feat: int, optional
      Number of output features for each molecule(graph)
    dropout: float
      the dropout probablity to use.
    n_classes: int
      the number of classes to predict (only used in classification mode)
    uncertainty: bool
      if True, include extra outputs and loss terms to enable the uncertainty
      in outputs to be predicted
    """
    if mode not in ['classification', 'regression']:
      raise ValueError("mode must be either 'classification' or 'regression'")
    self.n_tasks = n_tasks
    self.n_atom_feat = n_atom_feat
    self.n_pair_feat = n_pair_feat
    self.n_hidden = n_hidden
    self.T = T
    self.M = M
    self.mode = mode
    self.n_classes = n_classes
    self.uncertainty = uncertainty
    if uncertainty:
      if mode != "regression":
        raise ValueError("Uncertainty is only supported in regression mode")
      if dropout == 0.0:
        raise ValueError('Dropout must be included to predict uncertainty')

    # Build the model.

    atom_features = Input(shape=(self.n_atom_feat,))
    pair_features = Input(shape=(self.n_pair_feat,))
    atom_split = Input(shape=tuple(), dtype=tf.int32)
    atom_to_pair = Input(shape=(2,), dtype=tf.int32)
    n_samples = Input(shape=tuple(), dtype=tf.int32)

    message_passing = layers.MessagePassing(
        self.T, message_fn='enn', update_fn='gru',
        n_hidden=self.n_hidden)([atom_features, pair_features, atom_to_pair])

    atom_embeddings = Dense(self.n_hidden)(message_passing)

    mol_embeddings = layers.SetGather(
        self.M, batch_size,
        n_hidden=self.n_hidden)([atom_embeddings, atom_split])

    dense1 = Dense(2 * self.n_hidden, activation=tf.nn.relu)(mol_embeddings)

    n_tasks = self.n_tasks
    if self.mode == 'classification':
      n_classes = self.n_classes
      logits = Reshape((n_tasks, n_classes))(Dense(n_tasks * n_classes)(dense1))
      logits = TrimGraphOutput()([logits, n_samples])
      output = Softmax()(logits)
      outputs = [output, logits]
      output_types = ['prediction', 'loss']
      loss = SoftmaxCrossEntropy()
    else:
      output = Dense(n_tasks)(dense1)
      output = TrimGraphOutput()([output, n_samples])
      if self.uncertainty:
        log_var = Dense(n_tasks)(dense1)
        log_var = TrimGraphOutput()([log_var, n_samples])
        var = Activation(tf.exp)(log_var)
        outputs = [output, var, output, log_var]
        output_types = ['prediction', 'variance', 'loss', 'loss']

        def loss(outputs, labels, weights):
          diff = labels[0] - outputs[0]
          return tf.reduce_mean(diff * diff / tf.exp(outputs[1]) + outputs[1])
      else:
        outputs = [output]
        output_types = ['prediction']
        loss = L2Loss()
    model = tf.keras.Model(
        inputs=[
            atom_features, pair_features, atom_split, atom_to_pair, n_samples
        ],
        outputs=outputs)
    super(MPNNModel, self).__init__(
        model, loss, output_types=output_types, batch_size=batch_size, **kwargs)

  def default_generator(self,
                        dataset,
                        epochs=1,
                        mode='fit',
                        deterministic=True,
                        pad_batches=True):
    for epoch in range(epochs):
      for (X_b, y_b, w_b, ids_b) in dataset.iterbatches(
          batch_size=self.batch_size,
          deterministic=deterministic,
          pad_batches=pad_batches):

        n_samples = np.array(X_b.shape[0])
        X_b = pad_features(self.batch_size, X_b)
        if y_b is not None and self.mode == 'classification':
          y_b = to_one_hot(y_b.flatten(), self.n_classes).reshape(
              -1, self.n_tasks, self.n_classes)

        atom_feat = []
        pair_feat = []
        atom_split = []
        atom_to_pair = []
        pair_split = []
        start = 0
        for im, mol in enumerate(X_b):
          n_atoms = mol.get_num_atoms()
          # number of atoms in each molecule
          atom_split.extend([im] * n_atoms)
          # index of pair features
          C0, C1 = np.meshgrid(np.arange(n_atoms), np.arange(n_atoms))
          atom_to_pair.append(
              np.transpose(
                  np.array([C1.flatten() + start,
                            C0.flatten() + start])))
          # number of pairs for each atom
          pair_split.extend(C1.flatten() + start)
          start = start + n_atoms

          # atom features
          atom_feat.append(mol.get_atom_features())
          # pair features
          pair_feat.append(
              np.reshape(mol.get_pair_features(),
                         (n_atoms * n_atoms, self.n_pair_feat)))

        inputs = [
            np.concatenate(atom_feat, axis=0),
            np.concatenate(pair_feat, axis=0),
            np.array(atom_split),
            np.concatenate(atom_to_pair, axis=0), n_samples
        ]
        yield (inputs, [y_b], [w_b])


#################### Deprecation warnings for renamed TensorGraph models ####################

import warnings

TENSORGRAPH_DEPRECATION = "{} is deprecated and has been renamed to {} and will be removed in DeepChem 3.0."


class GraphConvTensorGraph(GraphConvModel):

  def __init__(self, *args, **kwargs):

    warnings.warn(
        TENSORGRAPH_DEPRECATION.format("GraphConvTensorGraph",
                                       "GraphConvModel"), FutureWarning)

    super(GraphConvTensorGraph, self).__init__(*args, **kwargs)


class WeaveTensorGraph(WeaveModel):

  def __init__(self, *args, **kwargs):

    warnings.warn(
        TENSORGRAPH_DEPRECATION.format("WeaveTensorGraph", "WeaveModel"),
        FutureWarning)

    super(WeaveModel, self).__init__(*args, **kwargs)


class DTNNTensorGraph(DTNNModel):

  def __init__(self, *args, **kwargs):

    warnings.warn(
        TENSORGRAPH_DEPRECATION.format("DTNNTensorGraph", "DTNNModel"),
        FutureWarning)

    super(DTNNModel, self).__init__(*args, **kwargs)


class DAGTensorGraph(DAGModel):

  def __init__(self, *args, **kwargs):

    warnings.warn(
        TENSORGRAPH_DEPRECATION.format("DAGTensorGraph", "DAGModel"),
        FutureWarning)

    super(DAGModel, self).__init__(*args, **kwargs)


class MPNNTensorGraph(MPNNModel):

  def __init__(self, *args, **kwargs):

    warnings.warn(
        TENSORGRAPH_DEPRECATION.format("MPNNTensorGraph", "MPNNModel"),
        FutureWarning)

    super(MPNNModel, self).__init__(*args, **kwargs)<|MERGE_RESOLUTION|>--- conflicted
+++ resolved
@@ -244,11 +244,7 @@
             kernel_initializer=tf.keras.initializers.TruncatedNormal(
                 stddev=weight_stddev),
             bias_initializer=tf.constant_initializer(value=bias_const),
-<<<<<<< HEAD
-            kernel_regularizer=regularizer)(weave_gather)
-=======
             kernel_regularizer=regularizer)(input_layer)
->>>>>>> d997acf3
         if dropout > 0.0:
           layer = Dropout(rate=dropout)(layer)
         if batch_normalize:
