import copy
from functools import partial
from math import sqrt
from typing import Callable, Dict, List, Union

import dgl
import torch
from torch import nn

from deepchem.feat.molecule_featurizers.conformer_featurizer import (
    full_atom_feature_dims,
    full_bond_feature_dims,
)
from deepchem.models.torch_models.layers import MultilayerPerceptron
from deepchem.utils.graph_utils import (
    aggregate_max,
    aggregate_mean,
    aggregate_min,
    aggregate_moment,
    aggregate_std,
    aggregate_sum,
    aggregate_var,
    scale_amplification,
    scale_attenuation,
    scale_identity,
)

PNA_AGGREGATORS = {
    "mean": aggregate_mean,
    "sum": aggregate_sum,
    "max": aggregate_max,
    "min": aggregate_min,
    "std": aggregate_std,
    "var": aggregate_var,
    "moment3": partial(aggregate_moment, n=3),
    "moment4": partial(aggregate_moment, n=4),
    "moment5": partial(aggregate_moment, n=5),
}

PNA_SCALERS = {
    "identity": scale_identity,
    "amplification": scale_amplification,
    "attenuation": scale_attenuation,
}


class AtomEncoder(torch.nn.Module):
    """
    Encodes atom features into embeddings based on the Open Graph Benchmark feature set in conformer_featurizer.

    Parameters
    ----------
    emb_dim : int
        The dimension that the returned embedding will have.
    padding : bool, optional (default=False)
        If true then the last index will be used for padding.

    Examples
    --------
    >>> from deepchem.feat.molecule_featurizers.conformer_featurizer import full_atom_feature_dims
    >>> atom_encoder = AtomEncoder(emb_dim=32)
    >>> num_rows = 10
    >>> atom_features = torch.stack([
    ... torch.randint(low=0, high=dim, size=(num_rows,))
    ... for dim in full_atom_feature_dims
    ... ], dim=1)
    >>> atom_embeddings = atom_encoder(atom_features)
    """

    def __init__(self, emb_dim, padding=False):
        super(AtomEncoder, self).__init__()

        self.atom_embedding_list = torch.nn.ModuleList()
        self.padding = padding

        for dim in full_atom_feature_dims:
            if padding:
                emb = torch.nn.Embedding(dim + 1, emb_dim, padding_idx=0)
            else:
                emb = torch.nn.Embedding(dim, emb_dim)
            torch.nn.init.xavier_uniform_(emb.weight.data)
            self.atom_embedding_list.append(emb)

    def reset_parameters(self):
        """
        Reset the parameters of the atom embeddings.

        This method resets the weights of the atom embeddings by initializing
        them with a uniform distribution between -sqrt(3) and sqrt(3).
        """
        for embedder in self.atom_embedding_list:
            embedder.weight.data.uniform_(-sqrt(3), sqrt(3))

    def forward(self, x):
        """
        Compute the atom embeddings for the given atom features.

        Parameters
        ----------
        x : torch.Tensor, shape (batch_size, num_atoms, num_features)
            The input atom features tensor.

        Returns
        -------
        x_embedding : torch.Tensor, shape (batch_size, num_atoms, emb_dim)
            The computed atom embeddings.
        """
        x_embedding = 0
        for i in range(x.shape[1]):
            if self.padding:
                x_embedding += self.atom_embedding_list[i](x[:, i].long() + 1)
            else:
                x_embedding += self.atom_embedding_list[i](x[:, i].long())

        return x_embedding


class BondEncoder(torch.nn.Module):
    """
    Encodes bond features into embeddings based on the Open Graph Benchmark feature set in conformer_featurizer.

    Parameters
    ----------
    emb_dim : int
        The dimension that the returned embedding will have.
    padding : bool, optional (default=False)
        If true then the last index will be used for padding.

    Examples
    --------
    >>> from deepchem.feat.molecule_featurizers.conformer_featurizer import full_bond_feature_dims
    >>> bond_encoder = BondEncoder(emb_dim=32)
    >>> num_rows = 10
    >>> bond_features = torch.stack([
    ... torch.randint(low=0, high=dim, size=(num_rows,))
    ... for dim in full_bond_feature_dims
    ... ], dim=1)
    >>> bond_embeddings = bond_encoder(bond_features)
    """

    def __init__(self, emb_dim, padding=False):
        super(BondEncoder, self).__init__()

        self.bond_embedding_list = torch.nn.ModuleList()
        self.padding = padding

        for dim in full_bond_feature_dims:
            if padding:
                emb = torch.nn.Embedding(dim + 1, emb_dim, padding_idx=0)
            else:
                emb = torch.nn.Embedding(dim, emb_dim)
            torch.nn.init.xavier_uniform_(emb.weight.data)
            self.bond_embedding_list.append(emb)

    def forward(self, edge_attr):
        """
        Compute the bond embeddings for the given bond features.

        Parameters
        ----------
        edge_attr : torch.Tensor, shape (batch_size, num_edges, num_features)
            The input bond features tensor.

        Returns
        -------
        bond_embedding : torch.Tensor, shape (batch_size, num_edges, emb_dim)
            The computed bond embeddings.
        """
        bond_embedding = 0
        for i in range(edge_attr.shape[1]):
            if self.padding:
                bond_embedding += self.bond_embedding_list[i](
                    edge_attr[:, i].long() + 1)
            else:
                bond_embedding += self.bond_embedding_list[i](
                    edge_attr[:, i].long())

        return bond_embedding


class PNALayer(nn.Module):
    """
    Principal Neighbourhood Aggregation Layer (PNA) from [1].

    Parameters
    ----------
    in_dim : int
        Input dimension of the node features.
    out_dim : int
        Output dimension of the node features.
    in_dim_edges : int
        Input dimension of the edge features.
    aggregators : List[str]
        List of aggregator functions to use. Options are "mean", "sum", "max", "min", "std", "var", "moment3", "moment4", "moment5".
    scalers : List[str]
        List of scaler functions to use. Options are "identity", "amplification", "attenuation".
    activation : Union[Callable, str], optional, default="relu"
        Activation function to use.
    last_activation : Union[Callable, str], optional, default="none"
        Last activation function to use.
    dropout : float, optional, default=0.0
        Dropout rate.
    residual : bool, optional, default=True
        Whether to use residual connections.
    pairwise_distances : bool, optional, default=False
        Whether to use pairwise distances.
    batch_norm : bool, optional, default=True
        Whether to use batch normalization.
    batch_norm_momentum : float, optional, default=0.1
        Momentum for the batch normalization layers.
    avg_d : Dict[str, float], optional, default={"log": 1.0}
        Dictionary containing the average degree of the graph.
    posttrans_layers : int, optional, default=2
        Number of post-transformation layers.
    pretrans_layers : int, optional, default=1
        Number of pre-transformation layers.

    References
    ----------
    .. [1] Corso, G., Cavalleri, L., Beaini, D., Liò, P. & Veličković, P. Principal Neighbourhood Aggregation for Graph Nets. Preprint at https://doi.org/10.48550/arXiv.2004.05718 (2020).

    Examples
    --------
    >>> import dgl
    >>> import numpy as np
    >>> import torch
    >>> from deepchem.models.torch_models.pna_gnn import PNALayer
    >>> in_dim = 32
    >>> out_dim = 64
    >>> in_dim_edges = 16
    >>> aggregators = ["mean", "max"]
    >>> scalers = ["identity", "amplification", "attenuation"]
    >>> pna_layer = PNALayer(in_dim=in_dim,
    ...                      out_dim=out_dim,
    ...                      in_dim_edges=in_dim_edges,
    ...                      aggregators=aggregators,
    ...                      scalers=scalers)
    >>> num_nodes = 10
    >>> num_edges = 20
    >>> node_features = torch.randn(num_nodes, in_dim)
    >>> edge_features = torch.randn(num_edges, in_dim_edges)
    >>> g = dgl.graph((np.random.randint(0, num_nodes, num_edges),
    ...                np.random.randint(0, num_nodes, num_edges)))
    >>> g.ndata['feat'] = node_features
    >>> g.edata['feat'] = edge_features
    >>> g.ndata['feat'] = pna_layer(g)
    """

    def __init__(
        self,
        in_dim: int,
        out_dim: int,
        in_dim_edges: int,
        aggregators: List[str],
        scalers: List[str],
        activation: Union[Callable, str] = "relu",
        dropout: float = 0.0,
        residual: bool = True,
        pairwise_distances: bool = False,
<<<<<<< HEAD
        batch_norm=True,
=======
        batch_norm: bool = True,
>>>>>>> 81f145e4
        batch_norm_momentum=0.1,
        avg_d: Dict[str, float] = {"log": 1.0},
        posttrans_layers: int = 2,
        pretrans_layers: int = 1,
    ):
        super(PNALayer, self).__init__()
        self.aggregators = [PNA_AGGREGATORS[aggr] for aggr in aggregators]
        self.scalers = [PNA_SCALERS[scale] for scale in scalers]
        self.edge_features = in_dim_edges > 0
        self.activation = activation
        self.avg_d = avg_d
        self.pairwise_distances = pairwise_distances
        self.residual = residual
        if in_dim != out_dim:
            self.residual = False

        self.pretrans = MultilayerPerceptron(
            d_input=(2 * in_dim + in_dim_edges +
                     1) if self.pairwise_distances else
            (2 * in_dim + in_dim_edges),
            d_output=in_dim,
            d_hidden=(in_dim,) * (pretrans_layers - 1),
            batch_norm=batch_norm,
            batch_norm_momentum=batch_norm_momentum,
            dropout=dropout)

        self.posttrans = MultilayerPerceptron(
            d_input=(len(self.aggregators) * len(self.scalers) + 1) * in_dim,
            d_hidden=(out_dim,) * (posttrans_layers - 1),
            d_output=out_dim,
            batch_norm=batch_norm,
            batch_norm_momentum=batch_norm_momentum,
            dropout=dropout)

    def forward(self, g):
        """
        Forward pass of the PNA layer.

        Parameters
        ----------
        g : dgl.DGLGraph
            Input graph

        Returns
        -------
        h : torch.Tensor
            Node feature tensor
        """
        h = g.ndata['feat']
        h_in = h
        # pretransformation
        g.apply_edges(self.pretrans_edges)

        # aggregation
        g.update_all(self.message_func, self.reduce_func)
        h = torch.cat([h, g.ndata['feat']], dim=-1)
        # post-transformation
        h = self.posttrans(h)
        if self.residual:
            h = h + h_in

        return h

    def message_func(self, edges) -> Dict[str, torch.Tensor]:
        """
        The message function to generate messages along the edges.

        Parameters
        ----------
        edges : dgl.EdgeBatch
            Batch of edges.

        Returns
        -------
        Dict[str, torch.Tensor]
            Dictionary containing the edge features.
        """
        return {"e": edges.data["e"]}

    def reduce_func(self, nodes) -> Dict[str, torch.Tensor]:
        """
        The reduce function to aggregate the messages.
        Apply the aggregators and scalers, and concatenate the results.

        Parameters
        ----------
        nodes : dgl.NodeBatch
            Batch of nodes.

        Returns
        -------
        Dict[str, torch.Tensor]
            Dictionary containing the aggregated node features.
        """
        h_in = nodes.data['feat']
        h = nodes.mailbox["e"]
        D = h.shape[-2]

        h_to_cat = [
            aggr(h=h, h_in=h_in)  # type: ignore
            for aggr in self.aggregators
        ]
        h = torch.cat(h_to_cat, dim=-1)

        if len(self.scalers) > 1:
            h = torch.cat(
                [
                    scale(h, D=D, avg_d=self.avg_d)  # type: ignore
                    for scale in self.scalers
                ],
                dim=-1)

        return {'feat': h}

    def pretrans_edges(self, edges) -> Dict[str, torch.Tensor]:
        """
        Return a mapping to the concatenation of the features from
        the source node, the destination node, and the edge between them (if applicable).

        Parameters
        ----------
        edges : dgl.EdgeBatch
            Batch of edges.

        Returns
        -------
        Dict[str, torch.Tensor]
            Dictionary containing the concatenated features.
        """

        if self.edge_features and self.pairwise_distances:
            squared_distance = torch.sum((edges.src['x'] - edges.dst['x'])**2,
                                         dim=-1)[:, None]
            z2 = torch.cat([
                edges.src['feat'], edges.dst['feat'], edges.data['feat'],
                squared_distance
            ],
                           dim=-1)
        elif not self.edge_features and self.pairwise_distances:
            squared_distance = torch.sum((edges.src['x'] - edges.dst['x'])**2,
                                         dim=-1)[:, None]
            z2 = torch.cat(
                [edges.src['feat'], edges.dst['feat'], squared_distance],
                dim=-1)
        elif self.edge_features and not self.pairwise_distances:
            z2 = torch.cat(
                [edges.src['feat'], edges.dst['feat'], edges.data['feat']],
                dim=-1)
        else:
            z2 = torch.cat([edges.src['feat'], edges.dst['feat']], dim=-1)
        return {"e": self.pretrans(z2)}


class PNAGNN(nn.Module):
    """
    Principal Neighbourhood Aggregation Graph Neural Network [1]. This defines the message passing layers of the PNA model.

    Parameters
    ----------
    hidden_dim : int
        Dimension of the hidden layers.
    aggregators : List[str]
        List of aggregator functions to use.
    scalers : List[str]
        List of scaler functions to use. Options are "identity", "amplification", "attenuation".
    residual : bool, optional, default=True
        Whether to use residual connections.
    pairwise_distances : bool, optional, default=False
        Whether to use pairwise distances.
    activation : Union[Callable, str], optional, default="relu"
        Activation function to use.
    batch_norm : bool, optional, default=True
        Whether to use batch normalization in the layers before the aggregator.
    batch_norm_momentum : float, optional, default=0.1
        Momentum for the batch normalization layers.
    propagation_depth : int, optional, default=5
        Number of propagation layers.
    dropout : float, optional, default=0.0
        Dropout rate.
    posttrans_layers : int, optional, default=1
        Number of post-transformation layers.
    pretrans_layers : int, optional, default=1
        Number of pre-transformation layers.

    References
    ----------
    .. [1] Corso, G., Cavalleri, L., Beaini, D., Liò, P. & Veličković, P. Principal Neighbourhood Aggregation for Graph Nets. Preprint at https://doi.org/10.48550/arXiv.2004.05718 (2020).

    Examples
    --------
    >>> import numpy as np
    >>> from deepchem.feat.molecule_featurizers.conformer_featurizer import RDKitConformerFeaturizer
    >>> from deepchem.feat.graph_data import BatchGraphData
    >>> from deepchem.models.torch_models.pna_gnn import PNAGNN
    >>> featurizer = RDKitConformerFeaturizer(num_conformers=2)
    >>> smiles = ['C1=CC=NC=C1', 'CC(=O)C', 'C']
    >>> featurizer = RDKitConformerFeaturizer(num_conformers=2, rmsd_cutoff=1)
    >>> data = featurizer.featurize(smiles)
    >>> features = BatchGraphData(np.concatenate(data).ravel())
    >>> features = features.to_dgl_graph()
    >>> model = PNAGNN(hidden_dim=16,
    ...                aggregators=['mean', 'sum'],
    ...                scalers=['identity'])
    >>> output = model(features)
    """

    def __init__(self,
                 hidden_dim,
                 aggregators: List[str],
                 scalers: List[str],
                 residual: bool = True,
                 pairwise_distances: bool = False,
                 activation: Union[Callable, str] = "relu",
                 batch_norm: bool = True,
                 batch_norm_momentum=0.1,
                 propagation_depth: int = 5,
                 dropout: float = 0.0,
                 posttrans_layers: int = 1,
                 pretrans_layers: int = 1,
                 **kwargs):
        super(PNAGNN, self).__init__()

        self.mp_layers = nn.ModuleList()

        for _ in range(propagation_depth):
            self.mp_layers.append(
                PNALayer(in_dim=hidden_dim,
                         out_dim=int(hidden_dim),
                         in_dim_edges=hidden_dim,
                         aggregators=aggregators,
                         scalers=scalers,
                         pairwise_distances=pairwise_distances,
                         residual=residual,
                         dropout=dropout,
                         activation=activation,
                         avg_d={"log": 1.0},
                         posttrans_layers=posttrans_layers,
                         pretrans_layers=pretrans_layers,
                         batch_norm=batch_norm,
                         batch_norm_momentum=batch_norm_momentum),)
        self.atom_encoder = AtomEncoder(emb_dim=hidden_dim)
        self.bond_encoder = BondEncoder(emb_dim=hidden_dim)

    def forward(self, input_graph: dgl.DGLGraph):
        """
        Forward pass of the PNAGNN model.

        Parameters
        ----------
        input_graph : dgl.DGLGraph
            Input graph with node and edge features.

        Returns
        -------
        graph : dgl.DGLGraph
            Output graph with updated node features after applying the message passing layers.
        """
        graph = copy.deepcopy(input_graph)
        graph.ndata['feat'] = self.atom_encoder(graph.ndata['x'])
        graph.edata['feat'] = self.bond_encoder(graph.edata['edge_attr'])

        for mp_layer in self.mp_layers:
            graph.ndata['feat'] = mp_layer(graph)

        return graph


class PNA(nn.Module):
    """
    Message passing neural network for graph representation learning [1]_.

    Parameters
    ----------
    hidden_dim : int
        Hidden dimension size.
    target_dim : int
        Dimensionality of the output, for example for binary classification target_dim = 1.
    aggregators : List[str]
        Type of message passing functions. Options are 'mean','sum','max','min','std','var','moment3','moment4','moment5'.
    scalers : List[str]
        Type of normalization layers in the message passing network. Options are 'identity','amplification','attenuation'.
    readout_aggregators : List[str]
        Type of aggregators in the readout network.
    readout_hidden_dim : int, default None
       The dimension of the hidden layer in the readout network. If not provided, the readout has the same dimensionality of the final layer of the PNA layer, which is the hidden dimension size.
    readout_layers : int, default 1
        The number of linear layers in the readout network.
    residual : bool, default True
        Whether to use residual connections.
    pairwise_distances : bool, default False
        Whether to use pairwise distances.
    activation : Union[Callable, str]
        Activation function to use.
    batch_norm : bool, default True
        Whether to use batch normalization in the layers before the aggregator..
    batch_norm_momentum : float, default 0.1
        Momentum for the batch normalization layers.
    propagation_depth : int, default
        Number of propagation layers.
    dropout : float, default 0.0
        Dropout probability in the message passing layers.
    posttrans_layers : int, default 1
        Number of post-transformation layers.
    pretrans_layers : int, default 1
        Number of pre-transformation layers.

    References
    ----------
    .. [1] Corso, G., Cavalleri, L., Beaini, D., Liò, P. & Veličković, P. Principal Neighbourhood Aggregation for Graph Nets. Preprint at https://doi.org/10.48550/arXiv.2004.05718 (2020).

    Examples
    --------
    >>> import numpy as np
    >>> from deepchem.feat.graph_data import BatchGraphData
    >>> from deepchem.models.torch_models.pna_gnn import PNA
    >>> from deepchem.feat.molecule_featurizers.conformer_featurizer import RDKitConformerFeaturizer
    >>> smiles = ["C1=CC=CN=C1", "C1CCC1"]
    >>> featurizer = RDKitConformerFeaturizer(num_conformers=2)
    >>> data = featurizer.featurize(smiles)
    >>> features = BatchGraphData(np.concatenate(data).ravel())
    >>> features = features.to_dgl_graph()
    >>> target_dim = 1
    >>> model = PNA(hidden_dim=16, target_dim=target_dim)
    >>> output = model(features)
    >>> print(output.shape)
    torch.Size([1, 1])
    """

    def __init__(self,
                 hidden_dim: int,
                 target_dim: int,
                 aggregators: List[str] = ['mean'],
                 scalers: List[str] = ['identity'],
                 readout_aggregators: List[str] = ['mean'],
                 readout_hidden_dim=None,
                 readout_layers: int = 2,
                 residual: bool = True,
                 pairwise_distances: bool = False,
                 activation: Union[Callable, str] = "relu",
                 batch_norm: bool = True,
                 batch_norm_momentum=0.1,
                 propagation_depth: int = 5,
                 dropout: float = 0.0,
                 posttrans_layers: int = 1,
                 pretrans_layers: int = 1,
                 **kwargs):
        super(PNA, self).__init__()
        self.node_gnn = PNAGNN(hidden_dim=hidden_dim,
                               aggregators=aggregators,
                               scalers=scalers,
                               residual=residual,
                               pairwise_distances=pairwise_distances,
                               activation=activation,
                               batch_norm=batch_norm,
                               batch_norm_momentum=batch_norm_momentum,
                               propagation_depth=propagation_depth,
                               dropout=dropout,
                               posttrans_layers=posttrans_layers,
                               pretrans_layers=pretrans_layers)
        if readout_hidden_dim is None:
            readout_hidden_dim = hidden_dim
        self.readout_aggregators = readout_aggregators
        self.output = MultilayerPerceptron(
            d_input=hidden_dim * len(self.readout_aggregators),
            d_hidden=(readout_hidden_dim,) * readout_layers,
            batch_norm=False,
            d_output=target_dim)

    def forward(self, graph: dgl.DGLGraph):
        graph = self.node_gnn(graph)
        readouts_to_cat = [
            dgl.readout_nodes(graph, 'feat', op=aggr)
            for aggr in self.readout_aggregators
        ]
        readout = torch.cat(readouts_to_cat, dim=-1)
        return self.output(readout)<|MERGE_RESOLUTION|>--- conflicted
+++ resolved
@@ -257,11 +257,7 @@
         dropout: float = 0.0,
         residual: bool = True,
         pairwise_distances: bool = False,
-<<<<<<< HEAD
-        batch_norm=True,
-=======
         batch_norm: bool = True,
->>>>>>> 81f145e4
         batch_norm_momentum=0.1,
         avg_d: Dict[str, float] = {"log": 1.0},
         posttrans_layers: int = 2,
