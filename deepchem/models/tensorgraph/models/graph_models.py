--- conflicted
+++ resolved
@@ -712,7 +712,6 @@
         self.default_generator(dataset),
         metrics,
         labels=self.my_labels,
-<<<<<<< HEAD
         weights=[self.my_task_weights])
 
   def predict_on_smiles(self, smiles, transformers):
@@ -739,7 +738,4 @@
     generator = self.default_generator(dataset, predict=True, pad_batches=False)
     y_ = self.predict_on_generator(generator, transformers)
 
-    return y_.reshape(-1, n_tasks)[:n_smiles]
-=======
-        weights=[self.my_task_weights])
->>>>>>> 6dd2f1b3
+    return y_.reshape(-1, n_tasks)[:n_smiles]