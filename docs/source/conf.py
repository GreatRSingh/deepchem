# Configuration file for the Sphinx documentation builder.
#
# This file only contains a selection of the most common options. For a full
# list see the documentation:
# https://www.sphinx-doc.org/en/master/usage/configuration.html

# -- Path setup --------------------------------------------------------------

# If extensions (or modules to document with autodoc) are in another directory,
# add these directories to sys.path here. If the directory is relative to the
# documentation root, use os.path.abspath to make it absolute, like shown here.
#
import os
import sys
import inspect
sys.path.insert(0, os.path.abspath('../..'))

import sphinx_rtd_theme  # noqa
import deepchem  # noqa

# -- Project information -----------------------------------------------------

project = 'deepchem'
copyright = '2020, deepchem-contributors'
author = 'deepchem-contributors'

# The full version, including alpha/beta/rc tags
version = deepchem.__version__
release = deepchem.__version__

# -- General configuration ---------------------------------------------------

# Add any Sphinx extension module names here, as strings. They can be
# extensions coming with Sphinx (named 'sphinx.ext.*') or your custom
# ones.
extensions = [
    'sphinx.ext.autodoc',
    'sphinx.ext.napoleon',
    'sphinx.ext.doctest',
    'sphinx.ext.linkcode',
    'sphinx.ext.mathjax',
    'sphinx.ext.autosectionlabel',
]

# Options for autodoc directives
autodoc_default_options = {
    'member-order': 'bysource',
    'special-members': True,
    'exclude-members':
<<<<<<< HEAD
    '__repr__, __str__, __weakref__, __hash__, __eq__, __call__',
=======
    '__repr__, __str__, __weakref__, __hash__, __eq__, __dict__',
>>>>>>> 01ea79da
}

# How to represents typehints
autodoc_typehints = "signature"

mathjax_path = 'http://mathjax.connectmv.com/MathJax.js?config=default'

# Add any paths that contain templates here, relative to this directory.
templates_path = ['_templates']

# The suffix of source filenames.
source_suffix = '.rst'

# The master toctree document.
master_doc = 'index'

# autosectionlabel setting
autosectionlabel_prefix_document = True

# List of patterns, relative to source directory, that match files and
# directories to ignore when looking for source files.
# This pattern also affects html_static_path and html_extra_path.
exclude_patterns = []

# If true, the current module name will be prepended to all description
# unit titles (such as .. function::).
add_module_names = False

# -- Options for HTML output -------------------------------------------------

# The theme to use for HTML and HTML Help pages.  See the documentation for
# a list of builtin themes.
html_theme = 'sphinx_rtd_theme'
html_theme_path = [sphinx_rtd_theme.get_html_theme_path()]

# Add any paths that contain custom static files (such as style sheets) here,
# relative to this directory. They are copied after the builtin static files,
# so a file named "default.css" will overwrite the builtin "default.css".
html_static_path = ['_static']

html_context = {
    'css_files': [
        '_static/theme_overrides.css',  # override wide tables in RTD theme
    ],
}

# The name of an image file (relative to this directory) to place at the top
# of the sidebar.
html_logo = '_static/logo.png'

# Customize the sphinx theme
html_theme_options = {
    'collapse_navigation': False,
    'display_version': True,
}

# -- Source code links ---------------------------------------------------


# Resolve function for the linkcode extension.
def linkcode_resolve(domain, info):

  def find_source():
    # try to find the file and line number, based on code from numpy:
    # https://github.com/numpy/numpy/blob/master/doc/source/conf.py#L286
    obj = sys.modules[info['module']]
    for part in info['fullname'].split('.'):
      obj = getattr(obj, part)
    fn = inspect.getsourcefile(obj)
    fn = os.path.relpath(fn, start=os.path.dirname(deepchem.__file__))
    source, lineno = inspect.getsourcelines(obj)
    return fn, lineno, lineno + len(source) - 1

  if domain != 'py' or not info['module']:
    return None
  try:
    filename = 'deepchem/%s#L%d-L%d' % find_source()
  except Exception:
    filename = info['module'].replace('.', '/') + '.py'

  tag = 'master' if 'dev' in release else release
  return "https://github.com/deepchem/deepchem/blob/%s/%s" % (tag, filename)<|MERGE_RESOLUTION|>--- conflicted
+++ resolved
@@ -44,14 +44,12 @@
 
 # Options for autodoc directives
 autodoc_default_options = {
-    'member-order': 'bysource',
-    'special-members': True,
+    'member-order':
+    'bysource',
+    'special-members':
+    True,
     'exclude-members':
-<<<<<<< HEAD
-    '__repr__, __str__, __weakref__, __hash__, __eq__, __call__',
-=======
-    '__repr__, __str__, __weakref__, __hash__, __eq__, __dict__',
->>>>>>> 01ea79da
+    '__repr__, __str__, __weakref__, __hash__, __eq__, __call__, __dict__',
 }
 
 # How to represents typehints
