#!/usr/bin/env bash
# Used to make a conda environment with deepchem

# Change commented out line For gpu tensorflow
#export tensorflow=tensorflow-gpu
export tensorflow=tensorflow


if [ -z "$1" ]
then
    echo "Must Specify Conda Environment Name"
fi

if [ -z "$python_version" ]
then
    echo "Using python 3.5 by default"
    export python_version=3.5
fi

export envname=$1
conda create -y --name $envname python=$python_version
source activate $envname
conda install -y -q -c omnia pdbfixer=1.4
<<<<<<< HEAD
conda install -y -q -c rdkit rdkit=2017.09.1
conda install -y -q -c conda-forge icu=56.1
=======
conda install -y -q -c rdkit rdkit=2017.03.3
>>>>>>> b3ebc4d5
conda install -y -q -c conda-forge joblib=0.11
conda install -y -q -c conda-forge six=1.10.0
conda install -y -q -c conda-forge mdtraj=1.8.0
conda install -y -q -c conda-forge scikit-learn=0.18.1
conda install -y -q -c conda-forge setuptools=36.2.2
conda install -y -q -c conda-forge keras=1.2.2
conda install -y -q -c conda-forge networkx=1.11
conda install -y -q -c conda-forge xgboost=0.6a2
conda install -y -q -c conda-forge pillow=4.2.1
conda install -y -q -c conda-forge pandas=0.19.2
conda install -y -q -c conda-forge $tensorflow=1.3.0
conda install -y -q -c conda-forge nose=1.3.7
conda install -y -q -c conda-forge nose-timer=0.7.0
conda install -y -q -c conda-forge flaky=3.3.0
conda install -y -q -c conda-forge zlib=1.2.11
conda install -y -q -c conda-forge requests=2.18.4
conda install -y -q -c conda-forge icu=56.1<|MERGE_RESOLUTION|>--- conflicted
+++ resolved
@@ -21,12 +21,6 @@
 conda create -y --name $envname python=$python_version
 source activate $envname
 conda install -y -q -c omnia pdbfixer=1.4
-<<<<<<< HEAD
-conda install -y -q -c rdkit rdkit=2017.09.1
-conda install -y -q -c conda-forge icu=56.1
-=======
-conda install -y -q -c rdkit rdkit=2017.03.3
->>>>>>> b3ebc4d5
 conda install -y -q -c conda-forge joblib=0.11
 conda install -y -q -c conda-forge six=1.10.0
 conda install -y -q -c conda-forge mdtraj=1.8.0
@@ -43,4 +37,4 @@
 conda install -y -q -c conda-forge flaky=3.3.0
 conda install -y -q -c conda-forge zlib=1.2.11
 conda install -y -q -c conda-forge requests=2.18.4
-conda install -y -q -c conda-forge icu=56.1+conda install -y -q -c rdkit rdkit=2017.09.1